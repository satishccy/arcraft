"use strict";
var __importDefault = (this && this.__importDefault) || function (mod) {
    return (mod && mod.__esModule) ? mod : { "default": mod };
};
Object.defineProperty(exports, "__esModule", { value: true });
exports.uploadToPinata = uploadToPinata;
exports.uploadJsonToPinata = uploadJsonToPinata;
/**
 * Pinata IPFS service integration module that provides utilities for uploading files and JSON to Pinata.
 * Supports both Node.js and browser environments.
 * @module pinata
 */
const axios_1 = __importDefault(require("axios"));
// Environment detection
const isNode = typeof window === 'undefined' && typeof process !== 'undefined' && process.versions?.node;
// Dynamic imports for Node.js-specific modules
let fs;
let FormDataNode;
if (isNode) {
    try {
        fs = require('fs');
        FormDataNode = require('form-data');
    }
    catch (error) {
        // Modules not available, will use browser APIs
    }
}
/**
 * Type guard to check if options are for Node.js environment
 */
function isNodeOptions(options) {
    return typeof options.file === 'string';
}
/**
 * Uploads a file to Pinata IPFS service (Node.js version)
 * @param options - Upload configuration options
 * @returns Promise resolving to the Pinata API response with IPFS hash
 * @throws Error if upload fails
 */
async function uploadToPinataNode({ file, name, token, }) {
    if (!fs || !FormDataNode) {
        throw new Error('Node.js file system modules not available');
    }
    try {
        const formData = new FormDataNode();
        const fileStream = fs.createReadStream(file);
        formData.append('file', fileStream);
        const pinataMetadata = JSON.stringify({
            name: name,
        });
        formData.append('pinataMetadata', pinataMetadata);
        const pinataOptions = JSON.stringify({
            cidVersion: 0,
        });
        formData.append('pinataOptions', pinataOptions);
        const res = await axios_1.default.post('https://api.pinata.cloud/pinning/pinFileToIPFS', formData, {
            headers: {
                'Content-Type': `multipart/form-data`,
                Authorization: `Bearer ${token}`,
            },
        });
        return res.data;
    }
    catch (error) {
        console.log(':ERROR', error);
        throw error;
    }
}
<<<<<<< HEAD
/**
 * Uploads a file to Pinata IPFS service (Browser version)
 * @param options - Upload configuration options
 * @returns Promise resolving to the Pinata API response with IPFS hash
 * @throws Error if upload fails
 */
async function uploadToPinataBrowser({ file, name, token, }) {
    try {
        const formData = new FormData();
        formData.append('file', file);
        const pinataMetadata = JSON.stringify({
            name: name || file.name,
        });
        formData.append('pinataMetadata', pinataMetadata);
        const pinataOptions = JSON.stringify({
            cidVersion: 0,
        });
        formData.append('pinataOptions', pinataOptions);
        const res = await axios_1.default.post('https://api.pinata.cloud/pinning/pinFileToIPFS', formData, {
            headers: {
                'Content-Type': `multipart/form-data`,
                Authorization: `Bearer ${token}`,
            },
        });
        return res.data;
    }
    catch (error) {
        console.log(':ERROR', error);
        throw error;
    }
}
/**
 * Uploads a file to Pinata IPFS service (Universal function)
 * @param options - Upload configuration options
 * @returns Promise resolving to the Pinata API response with IPFS hash
 * @throws Error if upload fails
 */
async function uploadToPinata(options) {
    if (isNodeOptions(options)) {
        // Node.js environment - file is a string path
        return uploadToPinataNode(options);
    }
    else {
        // Browser environment - file is a File object
        return uploadToPinataBrowser(options);
    }
}
exports.uploadToPinata = uploadToPinata;
=======
>>>>>>> c5d8d1d4
/**
 * Uploads a JSON object to Pinata IPFS service
 * @param options - JSON upload configuration options
 * @returns Promise resolving to the Pinata API response with IPFS hash
 * @throws Error if upload fails
 */
async function uploadJsonToPinata({ json, name, token, }) {
    try {
        const data = JSON.stringify({
            pinataContent: json,
            pinataMetadata: { name: name },
        });
        const res = await axios_1.default.post('https://api.pinata.cloud/pinning/pinJSONToIPFS', data, {
            headers: {
                'Content-Type': `application/json`,
                Authorization: `Bearer ${token}`,
            },
        });
        return res.data;
    }
    catch (error) {
        console.log(':ERROR', error);
        throw error;
    }
}
//# sourceMappingURL=pinata.js.map<|MERGE_RESOLUTION|>--- conflicted
+++ resolved
@@ -66,7 +66,6 @@
         throw error;
     }
 }
-<<<<<<< HEAD
 /**
  * Uploads a file to Pinata IPFS service (Browser version)
  * @param options - Upload configuration options
@@ -115,8 +114,6 @@
     }
 }
 exports.uploadToPinata = uploadToPinata;
-=======
->>>>>>> c5d8d1d4
 /**
  * Uploads a JSON object to Pinata IPFS service
  * @param options - JSON upload configuration options
